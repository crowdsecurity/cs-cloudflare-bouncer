--- conflicted
+++ resolved
@@ -18,20 +18,16 @@
 
 ## Install script
 
-Download the [latest release](https://github.com/crowdsecurity/cs-cloudflare-bouncer/releases).
+Download the [latest release](https://github.com/crowdsecurity/crowdsec-cloudflare-bouncer/releases).
 
 ```bash
 tar xzvf crowdsec-cloudflare-bouncer.tgz
 cd crowdsec-cloudflare-bouncer/
 sudo ./install.sh # Use sudo ./install.sh --unattended  for automated setup
-<<<<<<< HEAD
-systemctl status crowdsec-cloudflare-bouncer
-=======
-sudo cs-cloudflare-bouncer -g <CLOUDFLARE_TOKEN1> <CLOUDFLARE_TOKEN2> > cfg.yaml # auto-generate cloudflare config for provided space separated tokens 
-sudo cat cfg.yaml > /etc/cs-cloudflare-bouncer/cs-cloudflare-bouncer.yaml # Verify the generated config and paste it in bouncer's config.
-sudo cs-cloudflare-bouncer -s # this sets up IP lists and firewall rules at cloudflare for the provided config. 
-systemctl start cs-cloudflare-bouncer # the bouncer now syncs the crowdsec decisions wit cloudflare components.
->>>>>>> e567b612
+sudo crowdsec-cloudflare-bouncer -g <CLOUDFLARE_TOKEN1> <CLOUDFLARE_TOKEN2> > cfg.yaml # auto-generate cloudflare config for provided space separated tokens 
+sudo cat cfg.yaml > /etc/crowdsec/bouncers/crowdsec-cloudflare-bouncer.yaml # Verify the generated config and paste it in bouncer's config.
+sudo crowdsec-cloudflare-bouncer -s # this sets up IP lists and firewall rules at cloudflare for the provided config. 
+systemctl start crowdsec-cloudflare-bouncer # the bouncer now syncs the crowdsec decisions wit cloudflare components.
 ```
 
 
@@ -43,14 +39,10 @@
 make release
 cd crowdsec-cloudflare-bouncer-vX.X.X
 sudo ./install.sh # Use sudo ./install.sh --unattended  for automated setup
-<<<<<<< HEAD
-systemctl status crowdsec-cloudflare-bouncer
-=======
->>>>>>> e567b612
 ```
 Rest of the steps are same as of the above method.
 
-**Always run `/usr/bin/cs-cloudflare-bouncer -d` to cleanup cloudflare components before editing the config files.**
+**Always run `/usr/bin/crowdsec-cloudflare-bouncer -d` to cleanup cloudflare components before editing the config files.**
 
 # Configuration
 
@@ -91,7 +83,7 @@
 For obtaining the `token`:
 1. Sign in as a user who has access to the desired account.
 2. Go to [Tokens](https://dash.cloudflare.com/profile/api-tokens) and create the token. The bouncer requires the follwing permissions to function.
-![image](https://raw.githubusercontent.com/crowdsecurity/cs-cloudflare-bouncer/main/docs/assets/token_permissions.png)
+![image](https://raw.githubusercontent.com/crowdsecurity/crowdsec-cloudflare-bouncer/main/docs/assets/token_permissions.png)
 
 To automatically generate config for cloudflare check the  helper section below.
 
